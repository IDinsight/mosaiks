--- conflicted
+++ resolved
@@ -32,23 +32,12 @@
     planetarycomputer configure
     ```
 
-<<<<<<< HEAD
 ### Step 2: Test run in a Notebook
 The quickest way to test the package is to run it in a notebook. Open up a notebook in the relevant environment (where Step 1 was executed) and run the following (the code is present in the "README_DEMO.ipynb" notebook):
 
 1. **Import dependencies**
 ```python
 import os
-=======
-1. Load dataset containing lat-lon coordinates for which to process images
-2. Set parameters (e.g. image size to be processed (buffer), year, satellite, number of features to produce, etc.). See docs for `get_features()` for configurable parameters.
-3. Fetch STAC references to images that overlap each point
-4. Fetch the images
-5. Convert each image into features using the MOSAIKS algorithm
-6. Save features to file to be used for ML modelling (see the [mosaiks_ml](https://github.com/IDinsight/mosaiks_ml) repository for example ML models built using these features)
-
-## [DEPRECATED] How to Run
->>>>>>> b19481ca
 
 # Resolves a conflict in Geopandas. Improves speed. Slower otherwise
 os.environ["USE_PYGEOS"] = "0"
@@ -103,7 +92,6 @@
 # Run the load and save function
 from mosaiks.extras import load_and_save_features
 
-<<<<<<< HEAD
 load_and_save_features(input_file_path="test_data.csv",
                        path_to_save_data="test_features.csv",
                        context_cols_to_keep_from_input=["lat", "lon"])
@@ -121,11 +109,8 @@
 6. Lastly, the function returns a dataframe with the features, 'lat' and 'lon' columns, and any other columns if specified by the user
 
 
-## Repository structure (OUTDATED)
-=======
 ## Repository structure
 
->>>>>>> b19481ca
 ```
 .
 ├── playground
@@ -146,7 +131,6 @@
 ├── requirements_test.txt -- unit test package install requirements
 ├── requirements_dev.txt -- dev install requirements
 └── requirements.txt -- package install requirements
-<<<<<<< HEAD
 ```
 
 # FAQs
@@ -191,8 +175,6 @@
     mosaiks_col_names: list = None,
     setup_rasterio_env: bool = True,
 ) -> pd.DataFrame
-=======
->>>>>>> b19481ca
 ```
 
 You can also feed all of these parameters through a .yml file, read the file, and then input the parameters as **kwargs. Here is an example .yml file for the parameters that can be re-used:
