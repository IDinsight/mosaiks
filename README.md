# MOSAIKS Satellite Imagery Featurization

MOSAIKS is a Python package that performs parallelized encoding of satellite imagery into easy-to-use features using the MOSAIKS algorithm and Dask for parallel processing. This package enables users to generate feature vectors based on satellite images by providing a list of latitudes and longitudes and Microsoft's Planetary Computer API key. It supports various satellites, image sizes, time periods, and parallelization options.

We implement the MOSAIKS algorithm based on work by [Rolf et al., 2021](https://www.nature.com/articles/s41467-021-24638-z) based on random convolutional features. The authors of this paper make a global cross-section of pre-computed features using Planet imagery from 2019 available at [mosaiks.org](https://www.mosaiks.org/), along with tutorials and related research.

This package extends the functionality of the original MOSAIKS implementation in the following ways:

- Flexibility in choice of satellite (tested for Landsat-8 and Sentinel-2)
- Ability to select the timeframe from which to pull imagery
- Flexibility in choosing the size of the images centred on points of interest, image bands used, etc.
- Flexible upload and download of data
- Parallel processing with Dask to speed up fetching images and creating features.
- Once installed, the package can be run on any machine (with the API key).

The package has been tested via [Microsoft Planetary Computer](https://planetarycomputer.microsoft.com/) on Landsat-8 or Sentinel-2 imagery. **Please note this package has only been tested on Python 3.10 and 3.11**. Using other versions of Python are expected to raise errors due to dependency conflicts.

For more detailed information on this package and how to use it, please see [this blog post](https://idinsight.github.io/tech-blog/blog/mosaiks_part_1/). For information on preview and potential use cases for this package, please see [this blog post](https://www.idinsight.org/?post_type=article&p=20518&preview=true).  For more information on MOSAIKS and previous use cases, see the MOSAIKS website [here](https://www.mosaiks.org/).

Users of this package should acknowledge *IDinsight* and reference the MOSAIKS RCF algorithm as Rolf, Esther, et al. "A generalizable and accessible approach to machine learning with global satellite imagery." _Nature communications_ 12.1 (2021): 4392.


## Quick Start
This section highlights a demo to help you get features ASAP.

### Step 1: Set-up

Ensure you have all requirements set up:

1. Install Python 3.10 or 3.11.
2. Install the MOSAIKS package -

    ```sh
    pip install git+https://github.com/IDinsight/mosaiks@main # via GitHub
    ```
    or
    ```sh
    pip install mosaiks # via PyPI
    ```

4. Acquire the Planetary Computer API key from [Microsoft Planetary Computer (MPC)](https://planetarycomputer.microsoft.com/). We provide detailed instructions for getting an API key in the FAQs section of this README.

    In your terminal, run the following and fill in the API key prompt -

    ```sh
    planetarycomputer configure
    ```

### Step 2: Test run in a Notebook

The quickest way to test the package is to run it in a notebook. Open up a notebook in the relevant environment (where Step 1 was executed) and run the following (the code is present in the "README_DEMO.ipynb" notebook):

1. **Import dependencies**

    ```python
    import os

    # Resolves a conflict in Geopandas. Improves speed.
    os.environ["USE_PYGEOS"] = "0"
    ```

2. **Import test data. In this case, we are creating random GPS coordinates**

    ```python
    # Example: Select 5 coordinates in Uttar Pradesh, India
    lats = [26.51268717, 26.55187804, 26.54949092, 26.54105597, 26.54843896]
    lons = [80.51489844, 80.54864309, 80.57813289, 80.51412136, 80.52254959]
    ```

3. **Execute a run of the `get_features` function:**

    ```python
    from mosaiks import get_features

    df_featurised = get_features(
        lats,
        lons,
        datetime="2017", # or ["2013-01-01", "2013-12-31"] or ...
        image_width=1000,
        )

    df_featurised
    ```

<<<<<<< HEAD
    The above code executes a default run of the get_features function which executes the featurisation.
=======
    The above code executes a default run of the get_features function, which executes the featurisation in parallel using Dask.
>>>>>>> 1e2b8a31

4. **Run get_features with Dask parallelization**

<<<<<<< HEAD
    To run the code with the built-in Dask parallelization, set `parallelize` to `True` and `dask_chunksize` to a suitable integer given the size of your dataset.
=======
    It is possible that you want to implement your own parallelisation without dask. For that, you could do a non-parallelised run of the function across your own parallelization logic (through code or cloud):
>>>>>>> 1e2b8a31

    ```python
    df_featurised = get_features(
        lats,
        lons,
        datetime="2017",
        image_width=1000,
<<<<<<< HEAD
        search_start="2013-01-01",
        search_end="2013-12-31",
        parallelize=True,
        dask_chunksize=500,
=======
        parallelize=False,
>>>>>>> 1e2b8a31
    )

    df_featurised
    ```

    Check out `get_features`' docs for parameters to control the in-built parallelization scheme.

5. **Run Utility function to load data and save features**

    In situations where you want to load data, run featurisation, and save features on disk quietly, you can use the `load_and_save_features`:

<<<<<<< HEAD
    ```python
=======
   ```python
>>>>>>> 1e2b8a31
    # Save test data to file to load later
    import pandas as pd

    df = pd.DataFrame({"lat": lats, "lon": lons})
    df.to_csv("test_data.csv")

    # Loading points, featurise images, and save features to file.
    from mosaiks.extras import load_and_save_features

    load_and_save_features(
        input_file_path="test_data.csv",
        lat_col="lat",
        lon_col="lon",
<<<<<<< HEAD
        output_folderpath="test_features.csv",
=======
        datetime="2017",
        path_to_save_data="test_features.csv",
>>>>>>> 1e2b8a31
        image_width=1000,
        context_cols_to_keep_from_input=["lat", "lon"],
    )
    ```

## Core functionality of the system

The high-level flow of our featurisation pipeline is the following:

1. The User feeds 'lat' and 'lon' lists for points they want to featurize
    - The user also adds relevant parameters to the function (see FAQs)
2. For each GPS coordinate, the function fetches [STAC](https://stacspec.org/en) references to satellite images
3. Once found, the function fetches the images
4. Function converts each image into features using the MOSAIKS algorithm
5. Lastly, the function returns a dataframe with the features, 'lat' and 'lon' columns, and any other columns if specified by the user

## Repository structure

```
├── src -- source code
│   ├── mosaiks
│   │   ├── pipeline.py -- pipeline code: takes in GPS coordinates and processing
│   │   ├── featurize/ -- code for featurisation from images
│   └   └── fetch/ -- code for fetching images
├── tests/ -- unit tests
├── project_config.cfg -- repository configuration
├── pyproject.toml -- repository install configuration
├── pytest.ini -- unit test configuration
├── requirements_test.txt -- unit test package install requirements
├── requirements_dev.txt -- dev install requirements
└── requirements.txt -- package install requirements
```

## FAQs

### - How do I get access to the Planetary Computer API key?
If you are running mosaiks locally or on a non-MPC server, then you need an access token for the satellite image database.

1. If you do not have an MPC account, go [here](https://planetarycomputer.microsoft.com/explore). You should see a “Request Access” button in the top right corner.

    It opens up a form which you should fill in. NB: Use your personal email ID rather than an institutional one. If you already have a Microsoft account, use the email ID (non-institutional) associated with it. Otherwise, you also have the additional step of creating a Microsoft account for the email ID you want to use for the MPC Hub.

    Once you submit the form, you should receive an email within a week granting you access to the hub.

2. To get the token, go [here](https://pccompute.westeurope.cloudapp.azure.com/compute/hub/token). Request and copy the new token, and save it.

3. On your local/virtual machine. Run `pip install planetary-compute` and `planetarycomputer configure` from the console, and paste in the API key you generated.

4. You only need to do this once and should be able to access the database smoothly every time you run the pipeline after this.

5. More information is available [here](https://planetarycomputer.microsoft.com/docs/reference/sas/).

### - Can you tell me about all the parameters that I can use in the `get_features` and `load_and_save_features`?

Here are all the parameters and defaults that `get_features` uses (`load_and_save_features` also accepts these):

```python
def get_features(
    latitudes: List[float],
    longitudes: List[float],
    datetime: str or List[str] or callable,
    parallelize: bool = True,
    satellite_name: str = "landsat-8-c2-l2", # or "sentinel-2-l2a"
    image_resolution: int = 30,
    image_dtype: str = "int16", # or "int32" or "float"
    image_bands: List[str] = ["SR_B2", "SR_B3", "SR_B4", "SR_B5", "SR_B6", "SR_B7"], # For options, see FAQs below
    image_width: int = 3000,
    min_image_edge: int = 30,
    sort_points_by_hilbert_distance: bool = True,
    mosaic_composite: str = "least_cloudy", # or all
    stac_api_name: str = "planetary-compute", # or "earth-search"
    n_mosaiks_features: int = 4000,
    mosaiks_kernel_size: int = 3,
    model_device: str = "cpu", # or "cuda"
    dask_n_concurrent_tasks: int = 8,
    dask_chunksize: int = 500,
    dask_n_workers: int = 4,
    dask_threads_per_worker: int = 4,
    setup_rasterio_env: bool = True,
) -> pd.DataFrame
```

You can also feed all of these parameters through a .yml file, read the file, and then input the parameters as **kwargs. Here is an example .yml file for the parameters that can be re-used:

```yml
datetime: "2017"
parallelize: true
satellite_name: "landsat-8-c2-l2"  # or "sentinel-2-l2a"
image_resolution: 30
image_dtype: "int16"  # or "int32" or "float"
image_bands:
  - "SR_B2"
  - "SR_B3"
  - "SR_B4"
  - "SR_B5"
  - "SR_B6"
  - "SR_B7"
image_width: 3000
min_image_edge: 30
sort_points_by_hilbert_distance: true
mosaic_composite: "least_cloudy"  # or "all"
stac_api_name: "planetary-compute"  # or "earth-search"
n_mosaiks_features: 4000
mosaiks_kernel_size: 3
model_device: "cpu"  # or "cuda"
dask_n_concurrent_tasks: 8
dask_chunksize: 500
dask_n_workers: 4
dask_threads_per_worker: 4
setup_rasterio_env: true

```

### - How do I save intermediate data to S3?

To save data to S3, you can simply set the output data path to an S3 bucket, as we simply pass this onto Pandas. Example code:

```python
load_and_save_features(
        input_file_path="test_data.csv",
        output_folderpath="s3://gs-test-then-delete/test_pr.parquet.gzip",
        context_cols_to_keep_from_input=["lat", "lon"]
    )
```

One requirement for this is to setup the following AWS environment variables:

```yaml
AWS_ACCESS_KEY_ID
AWS_SECRET_ACCESS_KEY
AWS_DEFAULT_REGION
```

### - How do I choose satellite parameters?

We have tested this package for 2 satellites: Sentinel-2 and Landsat-8.
Sentinel-2 images are available starting from 23. June 2015 (relevant for `datetime`) at 100m resolution (`image_resolution`) for 13 spectral bands (`image_bands`).
Landsat-8 images are available starting 11th February 2013, at 30m resolution and for 11 spectral bands.

You can explore Microsoft Planetary Computer's [data catalog]([here](https://planetarycomputer.microsoft.com/explore)) to learn more -- it includes information about the satellites and links for further reading. You can also find information on the best image bands to use for images from the [Landsat](https://www.usgs.gov/faqs/what-are-band-designations-landsat-satellites) and [Sentinel](https://gisgeography.com/sentinel-2-bands-combinations/) satellites.

### - How do I contribute to this repo as a developer?

To contribute to this repository, you can make a feature branch and raise a PR (after making sure that the code works and relevant tests pass).

To set up your dev environment, you can go through the following steps:

1. Clone the mosaiks repository.
2. Run `pip install -e .` in the repo's root folder to install a live local copy of the repository. This can be used in Python as import mosaiks.
3. pip install the two requirements files `requirements_dev.txt` and `requirements_test.txt`.
4. Start contributing!

### - What if something isn't working for me?

We are happy to receive feedback on the package. Please do submit an issue, or if you know how to fix it, make a feature branch and raise a PR!<|MERGE_RESOLUTION|>--- conflicted
+++ resolved
@@ -82,34 +82,20 @@
     df_featurised
     ```
 
-<<<<<<< HEAD
     The above code executes a default run of the get_features function which executes the featurisation.
-=======
-    The above code executes a default run of the get_features function, which executes the featurisation in parallel using Dask.
->>>>>>> 1e2b8a31
 
 4. **Run get_features with Dask parallelization**
 
-<<<<<<< HEAD
     To run the code with the built-in Dask parallelization, set `parallelize` to `True` and `dask_chunksize` to a suitable integer given the size of your dataset.
-=======
-    It is possible that you want to implement your own parallelisation without dask. For that, you could do a non-parallelised run of the function across your own parallelization logic (through code or cloud):
->>>>>>> 1e2b8a31
 
     ```python
     df_featurised = get_features(
         lats,
         lons,
-        datetime="2017",
+        datetime="2017", # or ["2013-01-01", "2013-12-31"] or ...
         image_width=1000,
-<<<<<<< HEAD
-        search_start="2013-01-01",
-        search_end="2013-12-31",
         parallelize=True,
         dask_chunksize=500,
-=======
-        parallelize=False,
->>>>>>> 1e2b8a31
     )
 
     df_featurised
@@ -121,11 +107,7 @@
 
     In situations where you want to load data, run featurisation, and save features on disk quietly, you can use the `load_and_save_features`:
 
-<<<<<<< HEAD
-    ```python
-=======
    ```python
->>>>>>> 1e2b8a31
     # Save test data to file to load later
     import pandas as pd
 
@@ -137,15 +119,11 @@
 
     load_and_save_features(
         input_file_path="test_data.csv",
+        output_file_path="outputs/test_features.csv",
+        datetime="2017",
         lat_col="lat",
         lon_col="lon",
-<<<<<<< HEAD
-        output_folderpath="test_features.csv",
-=======
-        datetime="2017",
-        path_to_save_data="test_features.csv",
->>>>>>> 1e2b8a31
-        image_width=1000,
+        image_width=3000,
         context_cols_to_keep_from_input=["lat", "lon"],
     )
     ```
@@ -265,7 +243,7 @@
 ```python
 load_and_save_features(
         input_file_path="test_data.csv",
-        output_folderpath="s3://gs-test-then-delete/test_pr.parquet.gzip",
+        output_file_path="s3://gs-test-then-delete/test_pr.parquet.gzip",
         context_cols_to_keep_from_input=["lat", "lon"]
     )
 ```
