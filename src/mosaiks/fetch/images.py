--- conflicted
+++ resolved
@@ -23,11 +23,7 @@
     lon: float,
     lat: float,
     stac_items: list[Item],
-<<<<<<< HEAD
-    buffer_distance: int,
-=======
     image_width: int,
->>>>>>> f27df127
     bands: List[str],
     resolution: int,
     dtype: str = "int16",
@@ -45,12 +41,8 @@
     lon : Longitude of the centerpoint to fetch imagery for
     lat : Latitude of the centerpoint to fetch imagery for
     stac_items : list of STAC Items to fetch imagery for.
-<<<<<<< HEAD
-    buffer_distance : buffer_distance in meters around the centerpoint to fetch imagery
-=======
     image_width : Desired width of the image to be fetched (in meters).
         A buffer of image_width / 2 will be taken around the centerpoint.
->>>>>>> f27df127
     bands : List of bands to fetch
     resolution : Resolution of the image to fetch
     dtype : Data type of the image to fetch. Defaults to "int16".
@@ -252,11 +244,7 @@
                 lon=lon,
                 lat=lat,
                 stac_items=stac_items,
-<<<<<<< HEAD
-                buffer_distance=self.buffer,
-=======
                 image_width=self.image_width,
->>>>>>> f27df127
                 bands=self.bands,
                 resolution=self.resolution,
                 dtype=self.dtype,
@@ -333,11 +321,7 @@
             lon=lon,
             lat=lat,
             stac_items=stac_items,
-<<<<<<< HEAD
-            buffer_distance=buffer_distance,
-=======
             image_width=image_width,
->>>>>>> f27df127
             bands=bands,
             resolution=resolution,
             dtype=dtype,
