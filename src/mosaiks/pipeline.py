--- conflicted
+++ resolved
@@ -7,10 +7,6 @@
 import mosaiks.checks as checks
 import mosaiks.utils as utl
 from mosaiks.dask import (
-<<<<<<< HEAD
-=======
-    get_dask_cluster_and_client,
->>>>>>> f27df127
     get_features_without_parallelization,
     get_local_dask_cluster_and_client,
     run_batched_delayed_pipeline,
@@ -48,11 +44,7 @@
     stac_api: str = "planetary-compute",
     n_mosaiks_features: int = 4000,
     mosaiks_kernel_size: int = 3,
-<<<<<<< HEAD
     mosaiks_batch_size: int = 10,  # TODO - What is this?
-=======
-    mosaiks_batch_size: int = 10,
->>>>>>> f27df127
     mosaiks_random_seed_for_filters: int = 768,
     model_device: str = "cpu",
     parallelize: bool = False,
@@ -76,11 +68,7 @@
     image_resolution: resolution of the satellite images in meters. Defaults to 30.
     image_dtype: data type of the satellite images. Defaults to "int16". All options - "int16", "int32", and "float"
     image_bands: list of bands to use for the satellite images. Defaults to ["SR_B2", "SR_B3", "SR_B4", "SR_B5", "SR_B6", "SR_B7"]. For options, read the satellite docs
-<<<<<<< HEAD
-    buffer_distance: buffer distance in meters. Defaults to 1000.
-=======
     image_width: Desired width of the image to be fetched (in meters). Default 3000m.
->>>>>>> f27df127
     min_image_edge: minimum image edge in meters. Defaults to 1000.
     sort_points_by_hilbert_distance: whether to sort points by Hilbert distance before fetching images. Defaults to True.
     seasonal: whether to get seasonal images. Defaults to False.
@@ -171,20 +159,8 @@
         save_folder_path_temp.mkdir(parents=True, exist_ok=True)
 
         # Create dask client
-<<<<<<< HEAD
         cluster, client = get_local_dask_cluster_and_client(
             n_workers=dask_n_workers, threads_per_worker=dask_threads_per_worker
-=======
-        cluster, client = get_dask_cluster_and_client(
-            client_type=dask_client_type,
-            n_workers=dask_n_workers,
-            threads_per_worker=dask_threads_per_worker,
-            n_concurrent=dask_n_concurrent_tasks,
-            chunksize=dask_chunksize,
-            worker_cores=dask_worker_cores,
-            worker_memory=dask_worker_memory,
-            pip_install=dask_pip_install,
->>>>>>> f27df127
         )
 
         logging.info(
@@ -234,35 +210,4 @@
         combined_df = utl.load_and_combine_dataframes(
             folder_path=save_folder_path_temp, filenames=checkpoint_filenames
         )
-<<<<<<< HEAD
-        return combined_df
-=======
-        logging.info(
-            f"Dataset size in memory (MB): {combined_df.memory_usage().sum() / 1000000}"
-        )
-
-        # Return combined df
-        return combined_df
-    else:
-        return get_features_without_parallelization(
-            points_gdf=points_gdf,
-            model=model,
-            satellite_name=satellite_name,
-            image_resolution=image_resolution,
-            image_dtype=image_dtype,
-            image_bands=image_bands,
-            image_width=image_width,
-            min_image_edge=min_image_edge,
-            seasonal=seasonal,
-            year=year,
-            search_start=search_start,
-            search_end=search_end,
-            image_composite_method=image_composite_method,
-            stac_api_name=stac_api,
-            num_features=n_mosaiks_features,
-            batch_size=mosaiks_batch_size,
-            device=model_device,
-            col_names=mosaiks_col_names,
-            save_folder_path=None,
-        )
->>>>>>> f27df127
+        return combined_df