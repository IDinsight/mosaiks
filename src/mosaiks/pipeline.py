--- conflicted
+++ resolved
@@ -1,9 +1,11 @@
+import logging
+from typing import List
+
 import geopandas as gpd
 import pandas as pd
 import torch.nn
 
 import mosaiks.utils as utl
-<<<<<<< HEAD
 from mosaiks.featurize import create_features_from_image_array
 from mosaiks.fetch import create_data_loader, fetch_image_refs
 
@@ -17,10 +19,7 @@
     image_bands: list,
     image_width: int,
     min_image_edge: int,
-    seasonal: bool,
-    year: int,
-    search_start: str,
-    search_end: str,
+    datetime: str or List[str] or callable,
     image_composite_method: str,
     stac_api_name: str,
     num_features: int,
@@ -29,55 +28,6 @@
     output_folderpath: str = None,
     save_filename: str = "features.csv",
     return_df: bool = True,
-=======
-from mosaiks.dask import (
-    get_dask_cluster_and_client,
-    get_features_without_parallelization,
-    run_batched_delayed_pipeline,
-)
-from mosaiks.featurize import RCF
-
-# Rasterio variables
-# See https://github.com/pangeo-data/cog-best-practices
-RASTERIO_CONFIG = {
-    "GDAL_DISABLE_READDIR_ON_OPEN": "EMPTY_DIR",
-    "GDAL_MAX_RAW_BLOCK_CACHE_SIZE": "200000000",
-    "GDAL_SWATH_SIZE": "200000000",
-    "VSI_CURL_CACHE_SIZE": "200000000",
-    "AWS_REQUEST_PAYER": "requester",
-}
-
-
-def get_features(
-    latitudes: List[float],
-    longitudes: List[float],
-    datetime: str or List[str] or callable,
-    parallelize: bool = True,
-    satellite_name: str = "landsat-8-c2-l2",
-    image_resolution: int = 30,
-    image_dtype: str = "int16",
-    image_bands: List[str] = ["SR_B2", "SR_B3", "SR_B4", "SR_B5", "SR_B6", "SR_B7"],
-    image_width: int = 3000,
-    min_image_edge: int = 30,
-    sort_points_by_hilbert_distance: bool = True,
-    image_composite_method: str = "least_cloudy",
-    stac_api: str = "planetary-compute",
-    n_mosaiks_features: int = 4000,
-    mosaiks_kernel_size: int = 3,
-    mosaiks_batch_size: int = 10,
-    mosaiks_random_seed_for_filters: int = 768,
-    model_device: str = "cpu",
-    dask_client_type: str = "local",
-    dask_n_concurrent_tasks: int = 8,
-    dask_chunksize: int = 500,
-    dask_n_workers: int = 4,
-    dask_threads_per_worker: int = 4,
-    dask_worker_cores: int = 4,
-    dask_worker_memory: int = 2,
-    dask_pip_install: bool = False,
-    mosaiks_col_names: list = None,
-    setup_rasterio_env: bool = True,
->>>>>>> 1e2b8a31
 ) -> pd.DataFrame:  # or None
     """
     For a given DataFrame of coordinate points, this function runs the necessary
@@ -85,7 +35,6 @@
 
     Parameters
     -----------
-<<<<<<< HEAD
     points_gdf : GeoDataFrame of points to be featurized.
     model: PyTorch model to be used for featurization.
     satellite_name : Name of satellite to be used for featurization.
@@ -94,10 +43,9 @@
     image_bands : List of satellite image bands to be used for featurization.
     image_width : Desired width of the image to be fetched (in meters).
     min_image_edge : Minimum image edge size.
-    seasonal : Whether to use seasonal satellite images for featurization.
-    year : Year to be used for featurization.
-    search_start : Start date for satellite image search.
-    search_end : End date for satellite image search.
+    datetime: date/times for fetching satellite images. See the STAC API documentation
+        (https://pystac-client.readthedocs.io/en/latest/api.html#pystac_client.Client)
+        for `.search`'s `datetime` parameter for more details
     image_composite_method : Mosaic composite to be used for featurization.
     stac_api_name : Name of STAC API to be used for satellite image search.
     num_features : number of mosaiks features.
@@ -106,77 +54,20 @@
     output_folderpath : Path to folder where features will be saved. Default is None.
     save_filename : Name of file where features will be saved. Default is "features.csv".
     return_df : Whether to return the features as a DataFrame. Default is True.
-=======
-    latitudes: list of latitudes
-    longitudes: list of longitudes
-    datetime: date/times for fetching satellite images. See the STAC API documentation
-        (https://pystac-client.readthedocs.io/en/latest/api.html#pystac_client.Client)
-        for `.search`'s `datetime` parameter for more details
-    parallelize: whether to use Dask parallel processing
-    satellite_name: name of the satellite to use. Options are "landsat-8-c2-l2" or
-        "sentinel-2-l2a". Defaults to "landsat-8-c2-l2".
-    image_resolution: resolution of the satellite images in meters. Defaults to 30.
-    image_dtype: data type of the satellite images. Defaults to "int16". All options - "int16", "int32", and "float"
-    image_bands: list of bands to use for the satellite images. Defaults to ["SR_B2", "SR_B3", "SR_B4", "SR_B5", "SR_B6", "SR_B7"]. For options, read the satellite docs
-    image_width: Desired width of the image to be fetched (in meters). Default 3000m.
-    min_image_edge: minimum image edge in meters. Defaults to 1000.
-    sort_points_by_hilbert_distance: whether to sort points by Hilbert distance before
-        fetching images. Defaults to True.
-    image_composite_method: how to composite multiple images for same GPS location.
-        Options are "least_cloudy" (pick least cloudy image) or "all" (get all images
-        and average across them). Defaults to "least_cloudy".
-    stac_api: which STAC API to use. Options are "planetary-compute" or "earth-search".
-        Defaults to "planetary-compute".
-    n_mosaiks_features: number of mosaiks features to generate. Defaults to 4000.
-    mosaiks_kernel_size: kernel size for mosaiks filters. Defaults to 3.
-    mosaiks_batch_size: batch size for mosaiks filters. Defaults to 10.
-    mosaiks_random_seed_for_filters: random seed for mosaiks filters. Defaults to 768.
-    model_device: compute device for mosaiks model. Options are "cpu" or "cuda".
-        Defaults to "cpu".
-    dask_client_type: type of Dask client to use. Options are "local" or "gateway".
-        Defaults to "local".
-    dask_n_concurrent_tasks: number of concurrent tasks to run in Dask. Defaults to 8.
-    dask_chunksize: number of datapoints per data partition in Dask. Defaults to 500.
-    dask_n_workers: number of Dask workers to use.
-        Only needed if dask_client_type = "local". Defaults to 4.
-    dask_threads_per_worker: number of threads per Dask worker to use. Defaults to 4.
-    dask_worker_cores: number of cores per Dask worker to use. Defaults to 4.
-    dask_worker_memory: amount of memory per Dask worker to use in GB. Defaults to 2.
-    dask_pip_install: whether to install mosaiks in Dask workers. Defaults to False.
-    mosaiks_col_names: column names for the mosaiks features. Defaults to None.
-    setup_rasterio_env: whether to set up rasterio environment variables.
-        Defaults to True.
->>>>>>> 1e2b8a31
 
     Returns
     --------
     None or DataFrame
     """
-<<<<<<< HEAD
-=======
-    # Set up Rasterio
-    if setup_rasterio_env:
-        os.environ.update(RASTERIO_CONFIG)
-
-    # Check inputs
-    logging.info("Checking inputs...")
-    checks.check_latitudes_and_longitudes(latitudes, longitudes)
-    checks.check_satellite_name(satellite_name)
-    checks.check_stac_api_name(stac_api)
->>>>>>> 1e2b8a31
 
     points_gdf_with_stac = fetch_image_refs(
         points_gdf=points_gdf,
         satellite_name=satellite_name,
-        seasonal=seasonal,
-        year=year,
-        search_start=search_start,
-        search_end=search_end,
+        datetime=datetime,
         image_composite_method=image_composite_method,
         stac_api_name=stac_api_name,
     )
 
-<<<<<<< HEAD
     data_loader = create_data_loader(
         points_gdf_with_stac=points_gdf_with_stac,
         image_bands=image_bands,
@@ -185,17 +76,6 @@
         image_width=image_width,
         image_composite_method=image_composite_method,
     )
-=======
-    # If using parallelization, run the featurization without Dask
-    logging.info("Getting MOSAIKS features...")
-    if parallelize:
-        # Make folder for temporary checkpoints
-        save_folder_path_temp = utl.make_output_folder_path(
-            satellite_name=satellite_name,
-            n_mosaiks_features=n_mosaiks_features,
-        )
-        os.makedirs(save_folder_path_temp, exist_ok=True)
->>>>>>> 1e2b8a31
 
     X_features = create_features_from_image_array(
         dataloader=data_loader,
@@ -205,64 +85,20 @@
         min_image_edge=min_image_edge,
     )
 
-<<<<<<< HEAD
     df = utl.make_result_df(
         features=X_features,
         context_gdf=points_gdf_with_stac,
         mosaiks_col_names=col_names,
     )
-=======
-        # Run in parallel
-        run_batched_delayed_pipeline(
-            points_gdf=points_gdf,
-            client=client,
-            model=model,
-            satellite_name=satellite_name,
-            image_resolution=image_resolution,
-            image_dtype=image_dtype,
-            image_bands=image_bands,
-            image_width=image_width,
-            min_image_edge=min_image_edge,
-            sort_points=sort_points_by_hilbert_distance,
-            datetime=datetime,
-            image_composite_method=image_composite_method,
-            stac_api_name=stac_api,
-            num_features=n_mosaiks_features,
-            batch_size=mosaiks_batch_size,
-            device=model_device,
-            n_concurrent=dask_n_concurrent_tasks,
-            chunksize=dask_chunksize,
-            col_names=mosaiks_col_names,
-            save_folder_path=save_folder_path_temp,
-        )
->>>>>>> 1e2b8a31
 
     if output_folderpath is not None:
-        utl.save_dataframe(df=df, file_path=output_folderpath / save_filename)
+        try:
+            utl.save_dataframe(df=df, file_path=output_folderpath / save_filename)
+        except Exception as e:
+            logging.error(
+                f"Failed to save dataframe to {output_folderpath / save_filename}."
+            )
+            logging.error(e)
 
-<<<<<<< HEAD
     if return_df:
-        return df
-=======
-        # Return combined df
-        return combined_df
-    else:
-        return get_features_without_parallelization(
-            points_gdf=points_gdf,
-            model=model,
-            satellite_name=satellite_name,
-            image_resolution=image_resolution,
-            image_dtype=image_dtype,
-            image_bands=image_bands,
-            image_width=image_width,
-            min_image_edge=min_image_edge,
-            datetime=datetime,
-            image_composite_method=image_composite_method,
-            stac_api_name=stac_api,
-            num_features=n_mosaiks_features,
-            batch_size=mosaiks_batch_size,
-            device=model_device,
-            col_names=mosaiks_col_names,
-            save_folder_path=None,
-        )
->>>>>>> 1e2b8a31
+        return df