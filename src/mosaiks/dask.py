import logging
import math
from datetime import datetime
from typing import Generator

import dask.delayed
import dask_geopandas as dask_gpd
import geopandas as gpd
import numpy as np
import pandas as pd
import torch.nn
import torch.nn as nn
from dask import delayed
from dask.distributed import Client, LocalCluster, as_completed, wait

import mosaiks.utils as utl
from mosaiks.featurize import create_features_from_image_array

# for fully-delayd pipeline
from mosaiks.fetch import create_data_loader, fetch_image_refs

__all__ = [
<<<<<<< HEAD
    "get_local_dask_cluster_and_client",
=======
    "get_dask_cluster_and_client",
    "get_local_dask_cluster_and_client",
    "get_gateway_cluster_client",
>>>>>>> f27df127
    "run_queued_futures_pipeline",
    "run_batched_delayed_pipeline",
    "run_unbatched_delayed_pipeline",
    "delayed_pipeline",
    "get_features_without_parallelization",
]


<<<<<<< HEAD
def get_local_dask_cluster_and_client(
    n_workers: int = 4, threads_per_worker: int = 4
=======
def get_dask_cluster_and_client(client_type: str = "local", **client_kwargs) -> tuple:
    """
    Get dask client.

    Parameters:
    -----------
    client_type: "local" or "gateway". "local" spins up a local Dask cluster; "gateway"
        spins up a cluster on a remote computing platform. Default is "local".
    client_kwargs: Keyword arguments to create client. See `get_local_dask_cluster_and_client` and
        `get_gateway_dask_cluster_and_client` for details.

    Returns:
    --------
    Dask cluster and client
    """
    if client_type == "local":
        return get_local_dask_cluster_and_client(**client_kwargs)
    elif client_type == "gateway":
        return get_gateway_cluster_client(**client_kwargs)
    else:
        raise NotImplementedError


def get_local_dask_cluster_and_client(
    n_workers: int = 4, threads_per_worker: int = 4, **kwargs
>>>>>>> f27df127
) -> tuple:
    """
    Get a local dask cluster and client.

    Parameters
    -----------
    n_workers : Number of workers to use.
    threads_per_worker : Number of threads per worker.

    Returns
    --------
    Dask client.
    """

    cluster = LocalCluster(
        n_workers=n_workers,
        processes=True,  # TODO - is this necessary?
        threads_per_worker=threads_per_worker,
        silence_logs=logging.ERROR,
    )
    client = Client(cluster)
<<<<<<< HEAD
=======
    return cluster, client


def get_gateway_cluster_client(
    worker_cores: int = 4, worker_memory: int = 2, pip_install: bool = False, **kwargs
) -> tuple:
    """
    Get gateway cluster and client.

    NOTE: This spins up a remote Dask cluster on a remote computing platform and allows
        us to centrally manage workers deployed across multiple machines
        (local / remote).

    Parameters
    -----------
    worker_cores : Number of cores per worker.
    worker_memory : Amount of memory per worker in GB.
    pip_install : Whether to install mosaiks on each worker.

    Returns
    --------
    Dask cluster and client.
    """
    gateway = Gateway()

    # shutdown running clusters (if any)
    for cluster_info in gateway.list_clusters():
        cluster = gateway.connect(cluster_info.name)
        cluster.shutdown()

    # spin up new cluster
    gateway = Gateway()
    options = gateway.cluster_options()
    options.worker_cores = worker_cores  # this doesn't seem to work - set with .scale()
    options.worker_memory = worker_memory  # in GB

    cluster = gateway.new_cluster(options)
    cluster.scale(worker_cores)
    client = cluster.get_client()

    # install mosaiks on the workers
    if pip_install:
        from dask.distributed import PipInstall

        mosaiks_package_link = utl.get_mosaiks_package_link("dask-improvements")
        plugin = PipInstall(
            packages=[mosaiks_package_link], pip_options=["--upgrade"], restart=False
        )
        client.register_worker_plugin(plugin)

>>>>>>> f27df127
    return cluster, client


def get_partitions_generator(
    points_gdf: gpd.GeoDataFrame,
    chunksize: int,
    sort_by_hilbert: bool = False,
) -> Generator[gpd.GeoDataFrame, None, None]:
    """
    Given a GeoDataFrame, this function creates a generator that returns chunksize
    number of rows per iteration.

    To be used for submitting Dask Futures.

    Parameters
    -----------
    points_gdf : GeoDataFrame of points to be featurized.
    chunksize : Number of points to be featurized per iteration.
    sort_by_hilbert : Whether to sort the points by their Hilbert distance.

    Returns
    --------
    Generator
    """

    if sort_by_hilbert:
        points_gdf = _sort_by_hilbert_distance(points_gdf)

    num_chunks = math.ceil(len(points_gdf) / chunksize)

    logging.info(
        f"Distributing {len(points_gdf)} points across {chunksize}-point partitions "
        f"results in {num_chunks} partitions."
    )

    for i in range(num_chunks):
        yield points_gdf.iloc[i * chunksize : (i + 1) * chunksize]


def _sort_by_hilbert_distance(points_gdf: gpd.GeoDataFrame) -> gpd.GeoDataFrame:
    """Sort the points in the GeoDataFrame by their Hilbert distance."""

    ddf = dask_gpd.from_geopandas(points_gdf, npartitions=1)
    hilbert_distance = ddf.hilbert_distance().compute()
    points_gdf["hilbert_distance"] = hilbert_distance
    points_gdf = points_gdf.sort_values("hilbert_distance")

    return points_gdf


def run_queued_futures_pipeline(
    points_gdf: gpd.GeoDataFrame,
    client: Client,
    model: nn.Module,
    satellite_name: str,
    image_resolution: int,
    image_dtype: str,
    image_bands: list[str],
    image_width: int,
    min_image_edge: int,
    sort_points: bool,
    seasonal: bool,
    year: int,
    search_start: str,
    search_end: str,
    image_composite_method: str,
    stac_api_name: str,
    num_features: int,
    batch_size: int,
    device: str,
    col_names: list,
    n_concurrent: int,
    chunksize: int,
    save_folder_path: str,
) -> None:
    """
    For a given GeoDataFrame of coordinate points, this function partitions it
    and submit each partition to be processed as a Future on the Dask client.

    Initially, only as many partitions are submitted as there are threads. As each
    partition is completed, another partition is submitted to the client.

    Parameters
    -----------
    points_gdf : GeoDataFrame of points to be featurized.
    client : Dask client.
    model : PyTorch model to be used for featurization.
    satellite_name : Name of the satellite to be used for featurization.
    image_resolution : Resolution of the image to be generated.
    image_dtype : Data type of the image to be generated.
    image_bands : List of bands to be used for generating the image.
    image_width : Desired width of the image to be fetched (in meters).
    min_image_edge : Minimum edge length of the image to be generated.
    sort_points : Whether to sort the points by their Hilbert distance.
    seasonal : Whether to use seasonal imagery.
    year : Year of imagery to be used.
    search_start : Start date of imagery to be used.
    search_end : End date of imagery to be used.
    image_composite_method : Mosaic composite to be used.
    stac_api_name : Name of the STAC API to be used.
    num_features : Number of features to be extracted from the model.
    batch_size : Batch size to be used for featurization.
    device : Device to be used for featurization.
    col_names : List of column names to be used for saving the features.
    n_concurrent : Number of concurrent partitions to be submitted to the client.
    chunksize : Number of points to be featurized per partition.
    save_folder_path : Path to folder where features will be saved.

    Returns
    --------
    None
    """

    # make generator for spliting up the data into partitions
    partitions = get_partitions_generator(
        points_gdf,
        chunksize,
        sort_points,
    )

    # kickoff "n_concurrent" number of tasks. Each of these will be replaced by a new
    # task upon completion.
    now = datetime.now().strftime("%d-%b %H:%M:%S")
    logging.info(f"{now} Trying to kick off initial {n_concurrent} partitions...")
    initial_futures_list = []
    for i in range(n_concurrent):
        try:
            partition = next(partitions)
        except StopIteration:
            logging.info(
                f"There are less partitions than processors. All {i} partitions running."
            )
            wait(initial_futures_list)
            break

        future = client.submit(
            get_features_without_parallelization,
            points_gdf=partition,
            model=model,
            satellite_name=satellite_name,
            image_resolution=image_resolution,
            image_dtype=image_dtype,
            image_bands=image_bands,
            image_width=image_width,
            min_image_edge=min_image_edge,
            seasonal=seasonal,
            year=year,
            search_start=search_start,
            search_end=search_end,
            image_composite_method=image_composite_method,
            stac_api_name=stac_api_name,
            num_features=num_features,
            batch_size=batch_size,
            device=device,
            col_names=col_names,
            save_folder_path=save_folder_path,
            save_filename=f"df_{str(i).zfill(3)}.parquet.gzip",
            return_df=False,
        )
        initial_futures_list.append(future)

    # get generator that returns futures as they are completed
    as_completed_generator = as_completed(initial_futures_list)

    # only run each remaining partitions once a previous task has completed
    for partition in partitions:
        i += 1
        completed_future = next(as_completed_generator)
        logging.info(f"Adding partition {i}")

        new_future = client.submit(
            get_features_without_parallelization,
            points_gdf=partition,
            model=model,
            satellite_name=satellite_name,
            image_resolution=image_resolution,
            image_dtype=image_dtype,
            image_bands=image_bands,
            image_width=image_width,
            min_image_edge=min_image_edge,
            seasonal=seasonal,
            year=year,
            search_start=search_start,
            search_end=search_end,
            image_composite_method=image_composite_method,
            stac_api_name=stac_api_name,
            num_features=num_features,
            batch_size=batch_size,
            device=device,
            col_names=col_names,
            save_folder_path=save_folder_path,
            save_filename=f"df_{str(i).zfill(3)}.parquet.gzip",
            return_df=False,
        )
        as_completed_generator.add(new_future)

    # wait for all futures to process
    for completed_future in as_completed_generator:
        pass

    now = datetime.now().strftime("%d-%b %H:%M:%S")
    logging.info(f"{now} Finished.")


# ALTERNATIVE - BATCHED DASK DELAYED ###################################################


def get_dask_gdf(
    points_gdf: gpd.GeoDataFrame, chunksize: int, sort_by_hilbert: bool = True
) -> dask_gpd.GeoDataFrame:
    """
    Split the gdf up by the given chunksize. To be used to create Dask Delayed jobs.

    Parameters
    ----------
    points_dgdf : A GeoDataFrame with a column named "geometry" containing shapely
        Point objects.
    chunksize : The number of points per partition to use creating the Dask
        GeoDataFrame.
    sort_by_hilbert : Whether to sort the points by their Hilbert distance before

    Returns
    -------
    points_dgdf: Dask GeoDataFrame split into partitions of size `chunksize`.
    """

    if sort_by_hilbert:
        points_gdf = _sort_by_hilbert_distance(points_gdf)

    points_dgdf = dask_gpd.from_geopandas(
        points_gdf,
        chunksize=chunksize,
        sort=False,
    )

    logging.info(
        f"Distributing {len(points_gdf)} points across {chunksize}-point partitions results in {points_dgdf.npartitions} partitions."
    )

    return points_dgdf


def run_batched_delayed_pipeline(
    points_gdf: gpd.GeoDataFrame,
    client: Client,
    model: nn.Module,
    satellite_name: str,
    image_resolution: int,
    image_dtype: str,
    image_bands: list[str],
    image_width: int,
    min_image_edge: int,
    sort_points: bool,
    seasonal: bool,
    year: int,
    search_start: str,
    search_end: str,
    image_composite_method: bool,
    stac_api_name: str,
    num_features: int,
    batch_size: int,
    device: str,
    n_concurrent: int,
    chunksize: int,
    col_names: list[str],
    save_folder_path: str,
    partition_ids: list[int] = None,
) -> list[int]:
    """
    Run partitions in batches and save the result for each partition
    to a parquet file.

    Parameters
    -----------
    points_gdf : GeoDataFrame of points to be featurized.
    client : Dask client.
    model : PyTorch model to be used for featurization.
    satellite_name : Name of satellite to be used for featurization.
    image_resolution : Resolution of satellite images to be used for featurization.
    image_dtype : Data type of satellite images to be used for featurization.
    image_bands : List of satellite image bands to be used for featurization.
    image_width : Desired width of the image to be fetched (in meters).
    min_image_edge : Minimum image edge size.
    seasonal : Whether to use seasonal satellite images for featurization.
    year : Year to be used for featurization.
    search_start : Start date for satellite image search.
    search_end : End date for satellite image search.
    image_composite_method : Mosaic composite to be used for featurization.
    stac_api_name : Name of STAC API to be used for satellite image search.
    num_features : number of mosaiks features.
    batch_size : Batch size for featurization.
    device : Device to be used for featurization.
    col_names : List of column names to be used for saving the features.
    save_folder_path : Path to folder where features will be saved.
    partition_ids : Optional. List of partition indexes to be used for featurization.

    Returns
    --------
    list of failed partition ids
    """
    # make delayed gdf partitions
    dask_gdf = get_dask_gdf(
        points_gdf,
        chunksize,
        sort_points,
    )
    partitions = dask_gdf.to_delayed()

    # only use the partitions specified by partition_ids if given
    if partition_ids is None:
        n_partitions = len(partitions)
        partition_ids = list(range(n_partitions))
    else:
        partitions = [partitions[i] for i in partition_ids]
        n_partitions = len(partitions)

    if n_partitions < n_concurrent:
        logging.info(
            f"n_partitions is smaller than n_concurrent. Running all {n_partitions} partitions."
        )
        n_concurrent = n_partitions

    failed_ids = []
    checkpoint_indices = list(np.arange(0, n_partitions, n_concurrent)) + [n_partitions]
    for p_start_id, p_end_id in zip(checkpoint_indices[:-1], checkpoint_indices[1:]):
        now = datetime.now().strftime("%d-%b %H:%M:%S")
        logging.info(f"{now} Running batch: {p_start_id} to {p_end_id - 1}")

        batch_indices = list(range(p_start_id, p_end_id))
        batch_p_ids = [partition_ids[i] for i in batch_indices]
        batch_partitions = [partitions[i] for i in batch_indices]

        failed_ids += run_batch(
            partitions=batch_partitions,
            partition_ids=batch_p_ids,
            client=client,
            model=model,
            satellite_name=satellite_name,
            image_resolution=image_resolution,
            image_dtype=image_dtype,
            image_bands=image_bands,
            image_width=image_width,
            min_image_edge=min_image_edge,
            seasonal=seasonal,
            year=year,
            search_start=search_start,
            search_end=search_end,
            image_composite_method=image_composite_method,
            stac_api_name=stac_api_name,
            num_features=num_features,
            batch_size=batch_size,
            device=device,
            col_names=col_names,
            save_folder_path=save_folder_path,
        )

    return failed_ids


def run_batch(
    partitions: list,
    partition_ids: list,
    client: Client,
    model: nn.Module,
    satellite_name: str,
    image_resolution: int,
    image_dtype: str,
    image_bands: list[str],
    image_width: int,
    min_image_edge: int,
    seasonal: bool,
    year: int,
    search_start: str,
    search_end: str,
    image_composite_method: str,
    stac_api_name: str,
    num_features: int,
    batch_size: int,
    device: str,
    col_names: list,
    save_folder_path: str,
) -> list[int]:
    """
    Run a batch of partitions and save the result for each partition to a parquet file.

    Parameters
    ----------
    partitions :List of dataframes to process.
    partition_ids : List containing IDs corresponding to the partitions passed (to be
        used for naming saved files and reference in case of failure).
    client : Dask client.
    model : PyTorch model to be used for featurization.
    satellite_name : Name of satellite to be used for featurization.
    image_resolution : Resolution of satellite images to be used for featurization.
    image_dtype : Data type of satellite images to be used for featurization.
    image_bands : List of satellite image bands to be used for featurization.
    image_width : Desired width of the image to be fetched (in meters).
    min_image_edge : Minimum image edge size.
    seasonal : Whether to use seasonal satellite images for featurization.
    year : Year to be used for featurization.
    search_start : Start date for satellite image search.
    search_end : End date for satellite image search.
    image_composite_method : Mosaic composite to be used for featurization.
    stac_api_name : Name of STAC API to be used for satellite image search.
    num_features : number of mosaiks features.
    batch_size : Batch size for featurization.
    device : Device to be used for featurization.
    col_names : List of column names to be used for the output dataframe.
    save_folder_path : Path to folder where features will be saved.

    Returns
    -------
    failed_ids : List of partition labels that failed to be featurized.
    """

    failed_ids = []
    delayed_tasks = []

    # collect delayed tasks
    for partition_id, partition in zip(partition_ids, partitions):
        str_id = str(partition_id).zfill(3)  # makes 1 into '001'

        # this can be swapped for delayed_pipeline(...)
        delayed_task = dask.delayed(get_features_without_parallelization)(
            points_gdf=partition,
            model=model,
            satellite_name=satellite_name,
            image_resolution=image_resolution,
            image_dtype=image_dtype,
            image_bands=image_bands,
            image_width=image_width,
            min_image_edge=min_image_edge,
            seasonal=seasonal,
            year=year,
            search_start=search_start,
            search_end=search_end,
            image_composite_method=image_composite_method,
            stac_api_name=stac_api_name,
            num_features=num_features,
            batch_size=batch_size,
            device=device,
            col_names=col_names,
            save_folder_path=save_folder_path,
            save_filename=f"df_{str_id}.parquet.gzip",
            dask_key_name=f"features_{str_id}",
            return_df=False,
        )
        delayed_tasks.append(delayed_task)

    # compute delayed tasks
    futures = client.compute(delayed_tasks)

    # check for errors
    for completed_future in as_completed(futures):
        if completed_future.status == "error":
            f_key = completed_future.key
            partition_id = int(f_key.split("features_")[1])
            failed_ids.append(partition_id)

    # prep for next run
    # client.restart()
    # sleep(5)

    return failed_ids


# ALTERNATIVE - UNBATCHED DASK DELAYED  ################################################


def run_unbatched_delayed_pipeline(
    points_gdf: gpd.GeoDataFrame,
    client: Client,
    model: nn.Module,
    sort_points: bool,
    satellite_name: str,
    search_start: str,
    search_end: str,
    stac_api_name: str,
    seasonal: bool,
    year: int,
    image_composite_method: str,
    num_features: int,
    device: str,
    min_image_edge: int,
    batch_size: int,
    image_width: int,
    image_bands: list[str],
    image_resolution: int,
    image_dtype: str,
    col_names: list,
    chunksize: int,
    save_folder_path: str,
) -> list[delayed]:
    """
    Given a GeoDataFrame of coordinate points, partitions it, creates a list of each
    partition's respective Dask Delayed tasks, and runs the tasks.

    Parameters
    ----------
    points_gdf : GeoDataFrame of coordinate points.
    client : Dask client.
    model : PyTorch model to be used for featurization.
    sort_points : Whether to sort the points by their Hilbert distance.
    satellite_name : Name of satellite to be used for featurization.
    search_start : Start date for satellite image search.
    search_end : End date for satellite image search.
    stac_api_name : Name of STAC API to be used for satellite image search.
    seasonal : Whether to use seasonal satellite images for featurization.
    year : Year to be used for featurization.
    image_composite_method : Mosaic composite to be used for featurization.
    num_features : number of mosaiks features.
    device : Device to be used for featurization.
    min_image_edge : Minimum image edge size.
    batch_size : Batch size for featurization.
    image_width : Desired width of the image to be fetched (in meters).
    image_bands : List of satellite image bands to be used for featurization.
    image_resolution : Resolution of satellite images to be used for featurization.
    image_dtype : Data type of satellite images to be used for featurization.
    col_names : List of column names to be used for the output dataframe.
    chunksize : Number of points per partition.
    save_folder_path : Path to folder where features will be saved.

    Returns
    -------
    None
    """

    dask_gdf = get_dask_gdf(
        points_gdf,
        chunksize,
        sort_points,
    )
    partitions = dask_gdf.to_delayed()

    delayed_tasks = []
    for i, partition in enumerate(partitions):
        str_i = str(i).zfill(3)
        # this can be swapped for dask.delayed(full_pipeline)(...)
        delayed_task = delayed_pipeline(
            points_gdf=partition,
            model=model,
            satellite_name=satellite_name,
            search_start=search_start,
            search_end=search_end,
            stac_api_name=stac_api_name,
            seasonal=seasonal,
            year=year,
            image_composite_method=image_composite_method,
            num_features=num_features,
            device=device,
            min_image_edge=min_image_edge,
            batch_size=batch_size,
            image_width=image_width,
            image_bands=image_bands,
            image_resolution=image_resolution,
            image_dtype=image_dtype,
            col_names=col_names,
            save_folder_path=save_folder_path,
            save_filename=f"df_{str_i}.parquet.gzip",
        )
        delayed_tasks.append(delayed_task)

    persist_tasks = client.persist(delayed_tasks)
    wait(persist_tasks)


def delayed_pipeline(
    points_gdf: gpd.GeoDataFrame,
    model: nn.Module,
    satellite_name: str,
    search_start: str,
    search_end: str,
    stac_api_name: str,
    seasonal: bool,
    year: int,
    image_composite_method: str,
    num_features: int,
    device: str,
    min_image_edge: int,
    batch_size: int,
    image_width: int,
    image_bands: list[str],
    image_resolution: int,
    image_dtype: str,
    col_names: list,
    save_folder_path: str,
    save_filename: str,
) -> dask.delayed:
    """
    For a given GeoDataFrame of coordinate points, this function creates the necesary
    chain of delayed dask operations for image fetching and feaurisation.

    Parameters
    ----------
    points_gdf : GeoDataFrame of coordinate points.
    model : PyTorch model to be used for featurization.
    satellite_name : Name of satellite to be used for featurization.
    search_start : Start date for satellite image search.
    search_end : End date for satellite image search.
    stac_api_name : Name of STAC API to be used for satellite image search.
    seasonal : Whether to use seasonal satellite images for featurization.
    year : Year to be used for featurization.
    image_composite_method : Mosaic composite to be used for featurization.
    num_features : number of mosaiks features.
    device : Device to be used for featurization.
    min_image_edge : Minimum image edge size.
    batch_size : Batch size for featurization.
    image_width : Desired width of the image to be fetched (in meters).
    image_bands : List of satellite image bands to be used for featurization.
    image_resolution : Resolution of satellite images to be used for featurization.
    image_dtype : Data type of satellite images to be used for featurization.
    col_names : List of column names to be used for the output dataframe.
    save_folder_path : Path to folder where features will be saved.
    save_filename : Name of file to save features to.

    Returns:
        Dask.Delayed object
    """

    points_gdf_with_stac = dask.delayed(fetch_image_refs)(
        points_gdf=points_gdf,
        satellite_name=satellite_name,
        seasonal=seasonal,
        year=year,
        search_start=search_start,
        search_end=search_end,
        image_composite_method=image_composite_method,
        stac_api_name=stac_api_name,
    )

    data_loader = dask.delayed(create_data_loader)(
        points_gdf_with_stac=points_gdf_with_stac,
        image_width=image_width,
        image_bands=image_bands,
        image_resolution=image_resolution,
        image_dtype=image_dtype,
        batch_size=batch_size,
        image_composite_method=image_composite_method,
    )

    X_features = dask.delayed(create_features_from_image_array)(
        dataloader=data_loader,
        n_features=num_features,
        model=model,
        device=device,
        min_image_edge=min_image_edge,
    )

    df = dask.delayed(utl.make_result_df)(
        features=X_features,
        context_gdf=points_gdf_with_stac,
        mosaiks_col_names=col_names,
    )
    delayed_task = dask.delayed(utl.save_dataframe)(
        df=df, file_path=save_folder_path / save_filename
    )
    return delayed_task


# TODO: Not the best name for this function, and also maybe not the best location?
def get_features_without_parallelization(
    points_gdf: gpd.GeoDataFrame,
    model: torch.nn.Module,
    satellite_name: str,
    image_resolution: int,
    image_dtype: str,
    image_bands: list,
    image_width: int,
    min_image_edge: int,
    seasonal: bool,
    year: int,
    search_start: str,
    search_end: str,
    image_composite_method: str,
    stac_api_name: str,
    num_features: int,
    batch_size: int,
    device: str,
    col_names: list,
    save_folder_path: str = None,
    save_filename: str = "",
    return_df: bool = True,
) -> pd.DataFrame:  # or None
    """
    For a given DataFrame of coordinate points, this function runs the necessary
    functions and optionally saves resulting mosaiks features to file. No Dask is necessary.

    Parameters
    -----------
    points_gdf : GeoDataFrame of points to be featurized.
    model: PyTorch model to be used for featurization.
    satellite_name : Name of satellite to be used for featurization.
    image_resolution : Resolution of satellite images to be used for featurization.
    image_dtype : Data type of satellite images to be used for featurization.
    image_bands : List of satellite image bands to be used for featurization.
    image_width : Desired width of the image to be fetched (in meters).
    min_image_edge : Minimum image edge size.
    seasonal : Whether to use seasonal satellite images for featurization.
    year : Year to be used for featurization.
    search_start : Start date for satellite image search.
    search_end : End date for satellite image search.
    image_composite_method : Mosaic composite to be used for featurization.
    stac_api_name : Name of STAC API to be used for satellite image search.
    num_features : number of mosaiks features.
    device : Device to be used for featurization.
    batch_size : Batch size for featurization.
    col_names : List of column names to be used for saving the features. Default is None, in which case the column names will be "mosaiks_0", "mosaiks_1", etc.
    save_folder_path : Path to folder where features will be saved. Default is None.
    save_filename : Name of file where features will be saved. Default is "".
    return_df : Whether to return the features as a DataFrame. Default is True.

    Returns
    --------
    None or DataFrame
    """

    try:
        points_gdf_with_stac = fetch_image_refs(
            points_gdf=points_gdf,
            satellite_name=satellite_name,
            seasonal=seasonal,
            year=year,
            search_start=search_start,
            search_end=search_end,
            image_composite_method=image_composite_method,
            stac_api_name=stac_api_name,
        )

        data_loader = create_data_loader(
            points_gdf_with_stac=points_gdf_with_stac,
            image_bands=image_bands,
            image_resolution=image_resolution,
            image_dtype=image_dtype,
            image_width=image_width,
            batch_size=batch_size,
            image_composite_method=image_composite_method,
        )

        X_features = create_features_from_image_array(
            dataloader=data_loader,
            n_features=num_features,
            model=model,
            device=device,
            min_image_edge=min_image_edge,
        )

        df = utl.make_result_df(
            features=X_features,
            context_gdf=points_gdf_with_stac,
            mosaiks_col_names=col_names,
        )

        if save_folder_path is not None:
            utl.save_dataframe(df=df, file_path=save_folder_path / save_filename)

        if return_df:
            return df

    except Exception as e:
        logging.warn(e)<|MERGE_RESOLUTION|>--- conflicted
+++ resolved
@@ -20,13 +20,7 @@
 from mosaiks.fetch import create_data_loader, fetch_image_refs
 
 __all__ = [
-<<<<<<< HEAD
     "get_local_dask_cluster_and_client",
-=======
-    "get_dask_cluster_and_client",
-    "get_local_dask_cluster_and_client",
-    "get_gateway_cluster_client",
->>>>>>> f27df127
     "run_queued_futures_pipeline",
     "run_batched_delayed_pipeline",
     "run_unbatched_delayed_pipeline",
@@ -35,36 +29,8 @@
 ]
 
 
-<<<<<<< HEAD
 def get_local_dask_cluster_and_client(
     n_workers: int = 4, threads_per_worker: int = 4
-=======
-def get_dask_cluster_and_client(client_type: str = "local", **client_kwargs) -> tuple:
-    """
-    Get dask client.
-
-    Parameters:
-    -----------
-    client_type: "local" or "gateway". "local" spins up a local Dask cluster; "gateway"
-        spins up a cluster on a remote computing platform. Default is "local".
-    client_kwargs: Keyword arguments to create client. See `get_local_dask_cluster_and_client` and
-        `get_gateway_dask_cluster_and_client` for details.
-
-    Returns:
-    --------
-    Dask cluster and client
-    """
-    if client_type == "local":
-        return get_local_dask_cluster_and_client(**client_kwargs)
-    elif client_type == "gateway":
-        return get_gateway_cluster_client(**client_kwargs)
-    else:
-        raise NotImplementedError
-
-
-def get_local_dask_cluster_and_client(
-    n_workers: int = 4, threads_per_worker: int = 4, **kwargs
->>>>>>> f27df127
 ) -> tuple:
     """
     Get a local dask cluster and client.
@@ -86,59 +52,6 @@
         silence_logs=logging.ERROR,
     )
     client = Client(cluster)
-<<<<<<< HEAD
-=======
-    return cluster, client
-
-
-def get_gateway_cluster_client(
-    worker_cores: int = 4, worker_memory: int = 2, pip_install: bool = False, **kwargs
-) -> tuple:
-    """
-    Get gateway cluster and client.
-
-    NOTE: This spins up a remote Dask cluster on a remote computing platform and allows
-        us to centrally manage workers deployed across multiple machines
-        (local / remote).
-
-    Parameters
-    -----------
-    worker_cores : Number of cores per worker.
-    worker_memory : Amount of memory per worker in GB.
-    pip_install : Whether to install mosaiks on each worker.
-
-    Returns
-    --------
-    Dask cluster and client.
-    """
-    gateway = Gateway()
-
-    # shutdown running clusters (if any)
-    for cluster_info in gateway.list_clusters():
-        cluster = gateway.connect(cluster_info.name)
-        cluster.shutdown()
-
-    # spin up new cluster
-    gateway = Gateway()
-    options = gateway.cluster_options()
-    options.worker_cores = worker_cores  # this doesn't seem to work - set with .scale()
-    options.worker_memory = worker_memory  # in GB
-
-    cluster = gateway.new_cluster(options)
-    cluster.scale(worker_cores)
-    client = cluster.get_client()
-
-    # install mosaiks on the workers
-    if pip_install:
-        from dask.distributed import PipInstall
-
-        mosaiks_package_link = utl.get_mosaiks_package_link("dask-improvements")
-        plugin = PipInstall(
-            packages=[mosaiks_package_link], pip_options=["--upgrade"], restart=False
-        )
-        client.register_worker_plugin(plugin)
-
->>>>>>> f27df127
     return cluster, client
 
 
