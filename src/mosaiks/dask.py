--- conflicted
+++ resolved
@@ -1,14 +1,8 @@
 import logging
-<<<<<<< HEAD
 import shutil
-from datetime import datetime
+from datetime import datetime as dt
 from pathlib import Path
 from typing import List, Optional
-=======
-import math
-from datetime import datetime as dt
-from typing import Generator
->>>>>>> 1e2b8a31
 
 import dask.delayed
 import dask_geopandas as dask_gpd
@@ -37,15 +31,7 @@
     image_bands: List[str],
     image_width: int,
     min_image_edge: int,
-<<<<<<< HEAD
-    seasonal: bool,
-    year: int,
-    search_start: str,
-    search_end: str,
-=======
-    sort_points: bool,
     datetime: str or list[str] or callable,
->>>>>>> 1e2b8a31
     image_composite_method: str,
     stac_api_name: str,
     n_mosaiks_features: int,
@@ -68,7 +54,6 @@
     Parameters:
     -----------
     points_gdf : GeoDataFrame of points to be featurized.
-<<<<<<< HEAD
     model: PyTorch model to be used for featurization.
     satellite_name: name of the satellite to use. Options are "landsat-8-c2-l2" or "sentinel-2-l2a". Defaults to "landsat-8-c2-l2".
     image_resolution: resolution of the satellite images in meters. Defaults to 30.
@@ -76,10 +61,7 @@
     image_bands: list of bands to use for the satellite images. Defaults to ["SR_B2", "SR_B3", "SR_B4", "SR_B5", "SR_B6", "SR_B7"]. For options, read the satellite docs
     image_width: Desired width of the image to be fetched (in meters). Default 3000m.
     min_image_edge: minimum image edge in meters. Defaults to 1000.
-    seasonal: whether to get seasonal images. Defaults to False.
-    year: year to get seasonal images for in format YYYY. Only needed if seasonal = True. Defaults to None.
-    search_start: start date for image search in format YYYY-MM-DD. Defaults to "2013-01-01".
-    search_end: end date for image search in format YYYY-MM-DD. Defaults to "2013-12-31".
+    datetime : date/times for fetching satellite images. See STAC API docs for `pystac.Client.search`'s `datetime` parameter for more details
     image_composite_method: how to composite multiple images for same GPS location. Options are "least_cloudy" (pick least cloudy image) or "all" (get all images and average across them). Defaults to "least_cloudy".
     stac_api_name: which STAC API to use. Options are "planetary-compute" or "earth-search". Defaults to "planetary-compute".
     n_mosaiks_features: number of mosaiks features to generate. Defaults to 4000.
@@ -93,59 +75,23 @@
     output_folderpath : Path to folder where features will be saved. Default is None.
     save_filename : Name of file where features will be saved. Default is "features.csv".
     return_df : Whether to return the features as a DataFrame. Default is True.
-=======
-    client : Dask client.
-    model : PyTorch model to be used for featurization.
-    satellite_name : Name of the satellite to be used for featurization.
-    image_resolution : Resolution of the image to be generated.
-    image_dtype : Data type of the image to be generated.
-    image_bands : List of bands to be used for generating the image.
-    image_width : Desired width of the image to be fetched (in meters).
-    min_image_edge : Minimum edge length of the image to be generated.
-    sort_points : Whether to sort the points by their Hilbert distance.
-    datetime : date/times for fetching satellite images. See STAC API docs for `pystac.Client.search`'s `datetime` parameter for more details
-    image_composite_method : Mosaic composite to be used.
-    stac_api_name : Name of the STAC API to be used.
-    num_features : Number of features to be extracted from the model.
-    batch_size : Batch size to be used for featurization.
-    device : Device to be used for featurization.
-    col_names : List of column names to be used for saving the features.
-    n_concurrent : Number of concurrent partitions to be submitted to the client.
-    chunksize : Number of points to be featurized per partition.
-    save_folder_path : Path to folder where features will be saved.
->>>>>>> 1e2b8a31
 
     Returns
     --------
     None or DataFrame
-
     """
 
     # create a temporary directory
-    date_time_now = datetime.now().strftime("%Y-%m-%d_%H-%M-%S")
+    date_time_now = dt.now().strftime("%Y-%m-%d_%H-%M-%S")
     temp_dir = Path.cwd() / f"dask_{date_time_now}"
     logging.info(f"Temporary directory: {temp_dir}")
 
-<<<<<<< HEAD
     try:
         # Create a temporary dask client if one not given
         if client is None:
             logging.info("Creating a local Dask cluster and client...")
             cluster, client = get_local_dask_cluster_and_client(
                 n_workers=n_workers, threads_per_worker=threads_per_worker
-=======
-    # kickoff "n_concurrent" number of tasks. Each of these will be replaced by a new
-    # task upon completion.
-    now = dt.now().strftime("%d-%b %H:%M:%S")
-    logging.info(f"{now} Trying to kick off initial {n_concurrent} partitions...")
-    initial_futures_list = []
-    for i in range(n_concurrent):
-        try:
-            partition = next(partitions)
-        except StopIteration:
-            logging.info(
-                f"There are less partitions than processors. All {i} partitions running."
->>>>>>> 1e2b8a31
             )
             temp_client = True
         else:
@@ -161,15 +107,8 @@
             image_bands=image_bands,
             image_width=image_width,
             min_image_edge=min_image_edge,
-<<<<<<< HEAD
             sort_points_by_hilbert_distance=sort_points_by_hilbert_distance,
-            seasonal=seasonal,
-            year=year,
-            search_start=search_start,
-            search_end=search_end,
-=======
             datetime=datetime,
->>>>>>> 1e2b8a31
             image_composite_method=image_composite_method,
             stac_api_name=stac_api_name,
             num_features=n_mosaiks_features,
@@ -179,7 +118,6 @@
             col_names=mosaiks_col_names,
             output_folderpath=temp_dir,
         )
-<<<<<<< HEAD
         if failed_partitions:
             logging.warn(f"Failed partitions: {failed_partitions}.")
 
@@ -196,87 +134,21 @@
         combined_df = utl.load_and_combine_dataframes(
             folder_path=temp_dir, filenames=checkpoint_filenames
         )
-=======
-        initial_futures_list.append(future)
-
-    # get generator that returns futures as they are completed
-    as_completed_generator = as_completed(initial_futures_list)
-
-    # only run each remaining partitions once a previous task has completed
-    for partition in partitions:
-        i += 1
-        completed_future = next(as_completed_generator)
-        logging.info(f"Adding partition {i}")
-
-        new_future = client.submit(
-            get_features_without_parallelization,
-            points_gdf=partition,
-            model=model,
-            satellite_name=satellite_name,
-            image_resolution=image_resolution,
-            image_dtype=image_dtype,
-            image_bands=image_bands,
-            image_width=image_width,
-            min_image_edge=min_image_edge,
-            datetime=datetime,
-            image_composite_method=image_composite_method,
-            stac_api_name=stac_api_name,
-            num_features=num_features,
-            batch_size=batch_size,
-            device=device,
-            col_names=col_names,
-            save_folder_path=save_folder_path,
-            save_filename=f"df_{str(i).zfill(3)}.parquet.gzip",
-            return_df=False,
-        )
-        as_completed_generator.add(new_future)
-
-    # wait for all futures to process
-    for completed_future in as_completed_generator:
-        pass
-
-    now = dt.now().strftime("%d-%b %H:%M:%S")
-    logging.info(f"{now} Finished.")
-
-
-# ALTERNATIVE - BATCHED DASK DELAYED ###################################################
-
-
-def get_dask_gdf(
-    points_gdf: gpd.GeoDataFrame, chunksize: int, sort_by_hilbert: bool = True
-) -> dask_gpd.GeoDataFrame:
-    """
-    Split the gdf up by the given chunksize. To be used to create Dask Delayed jobs.
-
-    Parameters
-    ----------
-    points_dgdf : A GeoDataFrame with a column named "geometry" containing shapely
-        Point objects.
-    chunksize : The number of points per partition to use creating the Dask
-        GeoDataFrame.
-    sort_by_hilbert : Whether to sort the points by their Hilbert distance before
-
-    Returns
-    -------
-    points_dgdf: Dask GeoDataFrame split into partitions of size `chunksize`.
-    """
-
-    if sort_by_hilbert:
-        points_gdf = _sort_by_hilbert_distance(points_gdf)
-
-    points_dgdf = dask_gpd.from_geopandas(
-        points_gdf,
-        chunksize=chunksize,
-        sort=False,
-    )
->>>>>>> 1e2b8a31
 
     finally:
         # Delete temporary directory
         shutil.rmtree(temp_dir)
 
     if output_folderpath is not None:
-        utl.save_dataframe(df=combined_df, file_path=output_folderpath / save_filename)
+        try:
+            utl.save_dataframe(
+                df=combined_df, file_path=output_folderpath / save_filename
+            )
+        except Exception as e:
+            logging.error(
+                f"Failed to save dataframe to {output_folderpath / save_filename}."
+            )
+            logging.error(e)
     if return_df:
         return combined_df
 
@@ -291,16 +163,8 @@
     image_bands: list[str],
     image_width: int,
     min_image_edge: int,
-<<<<<<< HEAD
     sort_points_by_hilbert_distance: bool,
-    seasonal: bool,
-    year: int,
-    search_start: str,
-    search_end: str,
-=======
-    sort_points: bool,
     datetime: str or list[str] or callable,
->>>>>>> 1e2b8a31
     image_composite_method: bool,
     stac_api_name: str,
     num_features: int,
@@ -326,8 +190,8 @@
     image_bands : List of satellite image bands to be used for featurization.
     image_width : Desired width of the image to be fetched (in meters).
     min_image_edge : Minimum image edge size.
-    datetime: date/times for fetching satellite images.
-        Same as datetime parameter in pystac.Client.search.
+    sort_points_by_hilbert_distance: Whether to sort points by Hilbert distance before partitioning them. Defaults to True.
+    datetime: date/times for fetching satellite images. Same as datetime parameter in pystac.Client.search.
     image_composite_method : Mosaic composite to be used for featurization.
     stac_api_name : Name of STAC API to be used for satellite image search.
     num_features : number of mosaiks features.
@@ -490,67 +354,17 @@
     return failed_ids
 
 
-<<<<<<< HEAD
 def get_local_dask_cluster_and_client(
     n_workers: Optional[int] = None,
     threads_per_worker: Optional[int] = None,
 ) -> tuple:
-=======
-# ALTERNATIVE - UNBATCHED DASK DELAYED  ################################################
-
-
-def run_unbatched_delayed_pipeline(
-    points_gdf: gpd.GeoDataFrame,
-    client: Client,
-    model: nn.Module,
-    sort_points: bool,
-    satellite_name: str,
-    datetime: str or list[str] or callable,
-    stac_api_name: str,
-    image_composite_method: str,
-    num_features: int,
-    device: str,
-    min_image_edge: int,
-    batch_size: int,
-    image_width: int,
-    image_bands: list[str],
-    image_resolution: int,
-    image_dtype: str,
-    col_names: list,
-    chunksize: int,
-    save_folder_path: str,
-) -> list[delayed]:
->>>>>>> 1e2b8a31
     """
     Get a local dask cluster and client.
 
     Parameters
-<<<<<<< HEAD
     -----------
     threads_per_worker : Number of threads per worker. If None, let Dask decide (uses all available threads per core).
     dask_sort_points_by_hilbert_distance: Whether to sort points by Hilbert distance before partitioning them. Defaults to True.
-=======
-    ----------
-    points_gdf : GeoDataFrame of coordinate points.
-    client : Dask client.
-    model : PyTorch model to be used for featurization.
-    sort_points : Whether to sort the points by their Hilbert distance.
-    satellite_name : Name of satellite to be used for featurization.
-    datetime : date/times for fetching satellite images. See STAC API docs for `pystac.Client.search`'s `datetime` parameter for more details
-    stac_api_name : Name of STAC API to be used for satellite image search.
-    image_composite_method : Mosaic composite to be used for featurization.
-    num_features : number of mosaiks features.
-    device : Device to be used for featurization.
-    min_image_edge : Minimum image edge size.
-    batch_size : Batch size for featurization.
-    image_width : Desired width of the image to be fetched (in meters).
-    image_bands : List of satellite image bands to be used for featurization.
-    image_resolution : Resolution of satellite images to be used for featurization.
-    image_dtype : Data type of satellite images to be used for featurization.
-    col_names : List of column names to be used for the output dataframe.
-    chunksize : Number of points per partition.
-    save_folder_path : Path to folder where features will be saved.
->>>>>>> 1e2b8a31
 
     Returns
     --------
@@ -564,7 +378,6 @@
     )
     client = Client(cluster)
 
-<<<<<<< HEAD
     # get number of workers and threads actually used by the client
     logging.info(
         f"\n\nDask client created with "
@@ -572,119 +385,33 @@
         f"{sum(client.nthreads().values())} total threads.\n"
         f"Dashboard link: {client.dashboard_link}\n\n"
     )
-=======
-    delayed_tasks = []
-    for i, partition in enumerate(partitions):
-        str_i = str(i).zfill(3)
-        # this can be swapped for dask.delayed(full_pipeline)(...)
-        delayed_task = delayed_pipeline(
-            points_gdf=partition,
-            model=model,
-            satellite_name=satellite_name,
-            datetime=datetime,
-            stac_api_name=stac_api_name,
-            image_composite_method=image_composite_method,
-            num_features=num_features,
-            device=device,
-            min_image_edge=min_image_edge,
-            batch_size=batch_size,
-            image_width=image_width,
-            image_bands=image_bands,
-            image_resolution=image_resolution,
-            image_dtype=image_dtype,
-            col_names=col_names,
-            save_folder_path=save_folder_path,
-            save_filename=f"df_{str_i}.parquet.gzip",
-        )
-        delayed_tasks.append(delayed_task)
->>>>>>> 1e2b8a31
 
     return cluster, client
 
 
 def get_dask_gdf(
     points_gdf: gpd.GeoDataFrame,
-<<<<<<< HEAD
     chunksize: int,
     sort_points_by_hilbert_distance: bool = True,
 ) -> dask_gpd.GeoDataFrame:
-=======
-    model: nn.Module,
-    satellite_name: str,
-    datetime: str or list[str] or callable,
-    stac_api_name: str,
-    image_composite_method: str,
-    num_features: int,
-    device: str,
-    min_image_edge: int,
-    batch_size: int,
-    image_width: int,
-    image_bands: list[str],
-    image_resolution: int,
-    image_dtype: str,
-    col_names: list,
-    save_folder_path: str,
-    save_filename: str,
-) -> dask.delayed:
->>>>>>> 1e2b8a31
     """
     Split the gdf up by the given chunksize. To be used to create Dask Delayed jobs.
 
     Parameters
     ----------
-<<<<<<< HEAD
     points_dgdf : A GeoDataFrame with a column named "geometry" containing shapely
         Point objects.
     chunksize : The number of points per partition to use creating the Dask
         GeoDataFrame.
     sort_points_by_hilbert_distance : Whether to sort the points by their Hilbert distance before splitting the dataframe into partitions.
-=======
-    points_gdf : GeoDataFrame of coordinate points.
-    model : PyTorch model to be used for featurization.
-    satellite_name : Name of satellite to be used for featurization.
-    datetime : date/times for fetching satellite images. See STAC API docs for `pystac.Client.search`'s `datetime` parameter for more details
-    stac_api_name : Name of STAC API to be used for satellite image search.
-    image_composite_method : Mosaic composite to be used for featurization.
-    num_features : number of mosaiks features.
-    device : Device to be used for featurization.
-    min_image_edge : Minimum image edge size.
-    batch_size : Batch size for featurization.
-    image_width : Desired width of the image to be fetched (in meters).
-    image_bands : List of satellite image bands to be used for featurization.
-    image_resolution : Resolution of satellite images to be used for featurization.
-    image_dtype : Data type of satellite images to be used for featurization.
-    col_names : List of column names to be used for the output dataframe.
-    save_folder_path : Path to folder where features will be saved.
-    save_filename : Name of file to save features to.
->>>>>>> 1e2b8a31
 
     Returns
     -------
     points_dgdf: Dask GeoDataFrame split into partitions of size `chunksize`.
     """
 
-<<<<<<< HEAD
     if sort_points_by_hilbert_distance:
         points_gdf = _sort_points_by_hilbert_distance(points_gdf)
-=======
-    points_gdf_with_stac = dask.delayed(fetch_image_refs)(
-        points_gdf=points_gdf,
-        satellite_name=satellite_name,
-        datetime=datetime,
-        image_composite_method=image_composite_method,
-        stac_api_name=stac_api_name,
-    )
-
-    data_loader = dask.delayed(create_data_loader)(
-        points_gdf_with_stac=points_gdf_with_stac,
-        image_width=image_width,
-        image_bands=image_bands,
-        image_resolution=image_resolution,
-        image_dtype=image_dtype,
-        batch_size=batch_size,
-        image_composite_method=image_composite_method,
-    )
->>>>>>> 1e2b8a31
 
     points_dgdf = dask_gpd.from_geopandas(
         points_gdf,
@@ -695,81 +422,6 @@
     logging.info(
         f"Created {points_dgdf.npartitions} partitions of {chunksize} points each."
     )
-<<<<<<< HEAD
-=======
-    return delayed_task
-
-
-# TODO: Not the best name for this function, and also maybe not the best location?
-def get_features_without_parallelization(
-    points_gdf: gpd.GeoDataFrame,
-    model: torch.nn.Module,
-    satellite_name: str,
-    image_resolution: int,
-    image_dtype: str,
-    image_bands: list,
-    image_width: int,
-    min_image_edge: int,
-    datetime: str or list[str] or callable,
-    image_composite_method: str,
-    stac_api_name: str,
-    num_features: int,
-    batch_size: int,
-    device: str,
-    col_names: list,
-    save_folder_path: str = None,
-    save_filename: str = "",
-    return_df: bool = True,
-) -> pd.DataFrame:  # or None
-    """
-    For a given DataFrame of coordinate points, this function runs the necessary
-    functions and optionally saves resulting mosaiks features to file. No Dask is necessary.
-
-    Parameters
-    -----------
-    points_gdf : GeoDataFrame of points to be featurized.
-    model: PyTorch model to be used for featurization.
-    satellite_name : Name of satellite to be used for featurization.
-    image_resolution : Resolution of satellite images to be used for featurization.
-    image_dtype : Data type of satellite images to be used for featurization.
-    image_bands : List of satellite image bands to be used for featurization.
-    image_width : Desired width of the image to be fetched (in meters).
-    min_image_edge : Minimum image edge size.
-    datetime : date/times for fetching satellite images. See STAC API docs for `pystac.Client.search`'s `datetime` parameter for more details
-    image_composite_method : Mosaic composite to be used for featurization.
-    stac_api_name : Name of STAC API to be used for satellite image search.
-    num_features : number of mosaiks features.
-    device : Device to be used for featurization.
-    batch_size : Batch size for featurization.
-    col_names : List of column names to be used for saving the features. Default is None, in which case the column names will be "mosaiks_0", "mosaiks_1", etc.
-    save_folder_path : Path to folder where features will be saved. Default is None.
-    save_filename : Name of file where features will be saved. Default is "".
-    return_df : Whether to return the features as a DataFrame. Default is True.
-
-    Returns
-    --------
-    None or DataFrame
-    """
-
-    try:
-        points_gdf_with_stac = fetch_image_refs(
-            points_gdf_with_stac=points_gdf,
-            satellite_name=satellite_name,
-            datetime=datetime,
-            image_composite_method=image_composite_method,
-            stac_api_name=stac_api_name,
-        )
-
-        data_loader = create_data_loader(
-            points_gdf_with_stac=points_gdf_with_stac,
-            image_bands=image_bands,
-            image_resolution=image_resolution,
-            image_dtype=image_dtype,
-            image_width=image_width,
-            batch_size=batch_size,
-            image_composite_method=image_composite_method,
-        )
->>>>>>> 1e2b8a31
 
     return points_dgdf
 
