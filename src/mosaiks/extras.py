--- conflicted
+++ resolved
@@ -6,16 +6,10 @@
 
 def load_and_save_features(
     input_file_path: str,
-<<<<<<< HEAD
-    output_folderpath: str,
+    output_file_path: str,
+    datetime: str or list[str] or callable,
     lat_col: str = "Lat",
     lon_col: str = "Lon",
-=======
-    path_to_save_data: str,
-    lat_col: str,
-    lon_col: str,
-    datetime: str or list[str] or callable,
->>>>>>> 1e2b8a31
     context_cols_to_keep_from_input: list = None,
     index_col=None,
     **kwargs,
@@ -26,21 +20,14 @@
     Parameters
     ----------
     input_file_path : Path to lat-lons data file, in either .csv or .parquet format.
-<<<<<<< HEAD
-    output_folderpath : Path to save data, in either .csv or .parquet format.
+    output_file_path : Path to save data, in either .csv or .parquet format.
     lat_col : Name of latitude column in input data, default is "Lat".
     lon_col : Name of longitude column in input data, default is "Lon".
-    context_cols_to_keep_from_input : List of context columns to add to final dataframe from input data.
-    index_col : Index or name of column in input data to use as the index, default is None.
-=======
-    path_to_save_data : Path to save data, in either .csv or .parquet format.
-    lat_col : Name of latitude column in input data
-    lon_col : Name of longitude column in input data
     datetime: date/times for fetching satellite images. See the STAC API documentation
         (https://pystac-client.readthedocs.io/en/latest/api.html#pystac_client.Client)
         for `.search`'s `datetime` parameter for more details
-    context_cols_to_keep_from_input : List of context columns to add to final dataframe from input data
->>>>>>> 1e2b8a31
+    context_cols_to_keep_from_input : List of context columns to add to final dataframe from input data.
+    index_col : Index or name of column in input data to use as the index, default is None.
     kwargs: config parameters for `get_features`. See `get_features` docstring for more details and default values.
     """
     # Load data
@@ -57,4 +44,4 @@
         features_df = pd.concat([context_df, features_df], axis=1)
 
     # Save data
-    utl.save_dataframe(features_df, output_folderpath)+    utl.save_dataframe(features_df, output_file_path)