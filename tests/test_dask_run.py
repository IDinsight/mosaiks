"""Test dask code."""
from os import listdir
from pathlib import Path
from shutil import rmtree

import pandas as pd
import pytest

from mosaiks import utils as utl
from mosaiks.dask import get_local_dask_cluster_and_client, run_batched_pipeline
from mosaiks.featurize import RCF


# -----Test local dask client-----
@pytest.mark.slow
<<<<<<< HEAD
def test_run_batched_pipeline(
=======
def test_run_queued_futures(
    sample_test_data: pd.DataFrame,
    config_dict: dict,
):
    points_gdf = utl.df_w_latlons_to_gdf(sample_test_data)
    model = RCF(
        config_dict["n_mosaiks_features"],
        config_dict["mosaiks_kernel_size"],
        len(config_dict["image_bands"]),
    )
    columns = ["feature_%d" % i for i in range(config_dict["n_mosaiks_features"])]
    folder_path = Path("tests/data/test_output_futures/")
    folder_path.mkdir(parents=True, exist_ok=True)
    cluster, client = get_local_dask_cluster_and_client(2, 2)

    run_queued_futures_pipeline(
        points_gdf,
        client,
        model,
        satellite_name=config_dict["satellite_name"],
        image_resolution=config_dict["image_resolution"],
        image_dtype=config_dict["image_dtype"],
        image_bands=config_dict["image_bands"],
        image_width=config_dict["image_width"],
        min_image_edge=config_dict["min_image_edge"],
        sort_points=config_dict["sort_points_by_hilbert_distance"],
        datetime=config_dict["datetime"],
        image_composite_method=config_dict["image_composite_method"],
        stac_api_name=config_dict["stac_api"],
        num_features=config_dict["n_mosaiks_features"],
        batch_size=config_dict["mosaiks_batch_size"],
        device=config_dict["model_device"],
        col_names=columns,
        n_concurrent=config_dict["dask_n_concurrent_tasks"],
        chunksize=config_dict["dask_chunksize"],
        save_folder_path=folder_path,
    )
    num_files = len(listdir(folder_path))
    rmtree(folder_path)
    client.shutdown()
    assert num_files == 2


@pytest.mark.slow
def test_run_batched_delayed_pipeline(
>>>>>>> 1e2b8a31
    sample_test_data: pd.DataFrame,
    config_dict: dict,
):
    points_gdf = utl.df_w_latlons_to_gdf(sample_test_data)

    model = RCF(
        config_dict["n_mosaiks_features"],
        config_dict["mosaiks_kernel_size"],
        len(config_dict["image_bands"]),
    )
    columns = ["feature_%d" % i for i in range(config_dict["n_mosaiks_features"])]
    folder_path = Path("tests/data/test_output_batch_delayed/")
    folder_path.mkdir(parents=True, exist_ok=True)
    cluster, client = get_local_dask_cluster_and_client(2, 2)

    run_batched_pipeline(
        points_gdf,
        client,
        model,
        satellite_name=config_dict["satellite_name"],
        image_resolution=config_dict["image_resolution"],
        image_dtype=config_dict["image_dtype"],
        image_bands=config_dict["image_bands"],
        image_width=config_dict["image_width"],
        min_image_edge=config_dict["min_image_edge"],
<<<<<<< HEAD
        sort_points_by_hilbert_distance=config_dict["sort_points_by_hilbert_distance"],
        seasonal=config_dict["seasonal"],
        year=config_dict["year"],
        search_start=config_dict["search_start"],
        search_end=config_dict["search_end"],
=======
        sort_points=config_dict["sort_points_by_hilbert_distance"],
        datetime=config_dict["datetime"],
>>>>>>> 1e2b8a31
        image_composite_method=config_dict["image_composite_method"],
        stac_api_name=config_dict["stac_api_name"],
        num_features=config_dict["n_mosaiks_features"],
        device=config_dict["model_device"],
        n_concurrent_tasks=config_dict["dask_n_concurrent_tasks"],
        chunksize=config_dict["dask_chunksize"],
        col_names=columns,
<<<<<<< HEAD
        output_folderpath=folder_path,
=======
        save_folder_path=folder_path,
    )
    num_files = len(listdir(folder_path))
    rmtree(folder_path)
    client.shutdown()

    assert num_files == 2


@pytest.mark.slow
def test_run_unbatched_delayed_pipeline(
    sample_test_data: pd.DataFrame,
    config_dict: dict,
):
    points_gdf = utl.df_w_latlons_to_gdf(sample_test_data)
    model = RCF(
        config_dict["n_mosaiks_features"],
        config_dict["mosaiks_kernel_size"],
        len(config_dict["image_bands"]),
    )
    columns = ["feature_%d" % i for i in range(config_dict["n_mosaiks_features"])]
    folder_path = Path("tests/data/test_output_unbatch_delayed/")
    folder_path.mkdir(parents=True, exist_ok=True)
    cluster, client = get_local_dask_cluster_and_client(2, 2)

    run_unbatched_delayed_pipeline(
        points_gdf=points_gdf,
        client=client,
        model=model,
        sort_points=config_dict["sort_points_by_hilbert_distance"],
        satellite_name=config_dict["satellite_name"],
        datetime=config_dict["datetime"],
        stac_api_name=config_dict["stac_api"],
        image_composite_method=config_dict["image_composite_method"],
        num_features=config_dict["n_mosaiks_features"],
        device=config_dict["model_device"],
        min_image_edge=config_dict["min_image_edge"],
        batch_size=config_dict["mosaiks_batch_size"],
        image_width=config_dict["image_width"],
        image_bands=config_dict["image_bands"],
        image_resolution=config_dict["image_resolution"],
        image_dtype=config_dict["image_dtype"],
        col_names=columns,
        chunksize=config_dict["dask_chunksize"],
        save_folder_path=folder_path,
>>>>>>> 1e2b8a31
    )

    num_files = len(listdir(folder_path))
    rmtree(folder_path)
    client.close()
    cluster.close()

    assert num_files == 2<|MERGE_RESOLUTION|>--- conflicted
+++ resolved
@@ -13,55 +13,7 @@
 
 # -----Test local dask client-----
 @pytest.mark.slow
-<<<<<<< HEAD
 def test_run_batched_pipeline(
-=======
-def test_run_queued_futures(
-    sample_test_data: pd.DataFrame,
-    config_dict: dict,
-):
-    points_gdf = utl.df_w_latlons_to_gdf(sample_test_data)
-    model = RCF(
-        config_dict["n_mosaiks_features"],
-        config_dict["mosaiks_kernel_size"],
-        len(config_dict["image_bands"]),
-    )
-    columns = ["feature_%d" % i for i in range(config_dict["n_mosaiks_features"])]
-    folder_path = Path("tests/data/test_output_futures/")
-    folder_path.mkdir(parents=True, exist_ok=True)
-    cluster, client = get_local_dask_cluster_and_client(2, 2)
-
-    run_queued_futures_pipeline(
-        points_gdf,
-        client,
-        model,
-        satellite_name=config_dict["satellite_name"],
-        image_resolution=config_dict["image_resolution"],
-        image_dtype=config_dict["image_dtype"],
-        image_bands=config_dict["image_bands"],
-        image_width=config_dict["image_width"],
-        min_image_edge=config_dict["min_image_edge"],
-        sort_points=config_dict["sort_points_by_hilbert_distance"],
-        datetime=config_dict["datetime"],
-        image_composite_method=config_dict["image_composite_method"],
-        stac_api_name=config_dict["stac_api"],
-        num_features=config_dict["n_mosaiks_features"],
-        batch_size=config_dict["mosaiks_batch_size"],
-        device=config_dict["model_device"],
-        col_names=columns,
-        n_concurrent=config_dict["dask_n_concurrent_tasks"],
-        chunksize=config_dict["dask_chunksize"],
-        save_folder_path=folder_path,
-    )
-    num_files = len(listdir(folder_path))
-    rmtree(folder_path)
-    client.shutdown()
-    assert num_files == 2
-
-
-@pytest.mark.slow
-def test_run_batched_delayed_pipeline(
->>>>>>> 1e2b8a31
     sample_test_data: pd.DataFrame,
     config_dict: dict,
 ):
@@ -87,16 +39,8 @@
         image_bands=config_dict["image_bands"],
         image_width=config_dict["image_width"],
         min_image_edge=config_dict["min_image_edge"],
-<<<<<<< HEAD
         sort_points_by_hilbert_distance=config_dict["sort_points_by_hilbert_distance"],
-        seasonal=config_dict["seasonal"],
-        year=config_dict["year"],
-        search_start=config_dict["search_start"],
-        search_end=config_dict["search_end"],
-=======
-        sort_points=config_dict["sort_points_by_hilbert_distance"],
         datetime=config_dict["datetime"],
->>>>>>> 1e2b8a31
         image_composite_method=config_dict["image_composite_method"],
         stac_api_name=config_dict["stac_api_name"],
         num_features=config_dict["n_mosaiks_features"],
@@ -104,55 +48,7 @@
         n_concurrent_tasks=config_dict["dask_n_concurrent_tasks"],
         chunksize=config_dict["dask_chunksize"],
         col_names=columns,
-<<<<<<< HEAD
         output_folderpath=folder_path,
-=======
-        save_folder_path=folder_path,
-    )
-    num_files = len(listdir(folder_path))
-    rmtree(folder_path)
-    client.shutdown()
-
-    assert num_files == 2
-
-
-@pytest.mark.slow
-def test_run_unbatched_delayed_pipeline(
-    sample_test_data: pd.DataFrame,
-    config_dict: dict,
-):
-    points_gdf = utl.df_w_latlons_to_gdf(sample_test_data)
-    model = RCF(
-        config_dict["n_mosaiks_features"],
-        config_dict["mosaiks_kernel_size"],
-        len(config_dict["image_bands"]),
-    )
-    columns = ["feature_%d" % i for i in range(config_dict["n_mosaiks_features"])]
-    folder_path = Path("tests/data/test_output_unbatch_delayed/")
-    folder_path.mkdir(parents=True, exist_ok=True)
-    cluster, client = get_local_dask_cluster_and_client(2, 2)
-
-    run_unbatched_delayed_pipeline(
-        points_gdf=points_gdf,
-        client=client,
-        model=model,
-        sort_points=config_dict["sort_points_by_hilbert_distance"],
-        satellite_name=config_dict["satellite_name"],
-        datetime=config_dict["datetime"],
-        stac_api_name=config_dict["stac_api"],
-        image_composite_method=config_dict["image_composite_method"],
-        num_features=config_dict["n_mosaiks_features"],
-        device=config_dict["model_device"],
-        min_image_edge=config_dict["min_image_edge"],
-        batch_size=config_dict["mosaiks_batch_size"],
-        image_width=config_dict["image_width"],
-        image_bands=config_dict["image_bands"],
-        image_resolution=config_dict["image_resolution"],
-        image_dtype=config_dict["image_dtype"],
-        col_names=columns,
-        chunksize=config_dict["dask_chunksize"],
-        save_folder_path=folder_path,
->>>>>>> 1e2b8a31
     )
 
     num_files = len(listdir(folder_path))
