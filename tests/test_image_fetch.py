"""Test data loading and image fetching."""
import math

import numpy as np
import pytest

from mosaiks.fetch.images import fetch_image_crop, fetch_image_crop_from_stac_id
from mosaiks.fetch.stacs import fetch_stac_item_from_id


@pytest.fixture(scope="module")
def image_crop(config_dict: dict):
    """Test image crop."""
    lon, lat, id = (
        80.99266676800818,
        20.696269834517118,
        "LC08_L2SP_143046_20151208_02_T1",
    )
    stac_items = fetch_stac_item_from_id([id])

    return fetch_image_crop(
        lon,
        lat,
        stac_items,
<<<<<<< HEAD
        config_dict["buffer_distance"],
=======
        config_dict["image_width"],
>>>>>>> f27df127
        config_dict["image_bands"],
        config_dict["image_resolution"],
    )


@pytest.fixture(scope="module")
def image_crop_from_stac_id(config_dict: dict):
    """Stac Item fetched from stac ID."""
    lon, lat, id = (
        80.99266676800818,
        20.696269834517118,
        ["LC08_L2SP_143046_20151208_02_T1"],
    )
    return fetch_image_crop_from_stac_id(
        id,
        lon,
        lat,
        config_dict["image_width"],
        config_dict["image_bands"],
        config_dict["image_resolution"],
        config_dict["image_dtype"],
        config_dict["image_composite_method"],
        True,
        "planetary-compute",
    )


@pytest.fixture(scope="module")
def image_crop_from_nans(config_dict: dict):
    """Test image crop."""
    lon, lat, id = (np.nan, np.nan, None)
    stac_items = fetch_stac_item_from_id([id])

    return fetch_image_crop(
        lon,
        lat,
        stac_items,
<<<<<<< HEAD
        config_dict["buffer_distance"],
=======
        config_dict["image_width"],
>>>>>>> f27df127
        config_dict["image_bands"],
        config_dict["image_resolution"],
    )


@pytest.mark.parametrize(
    "test_image_crop",
    [
        pytest.lazy_fixture("image_crop"),
        pytest.lazy_fixture("image_crop_from_stac_id"),
        pytest.lazy_fixture("image_crop_from_nans"),
    ],
)
def test_image_crop_shape(test_image_crop: np.ndarray, config_dict: dict):
    image_size = math.ceil(
        config_dict["image_width"] / config_dict["image_resolution"] + 1
    )
    assert test_image_crop.shape == (
        len(config_dict["image_bands"]),
        image_size,
        image_size,
    )


@pytest.mark.parametrize(
    "test_image_crop",
    [pytest.lazy_fixture("image_crop"), pytest.lazy_fixture("image_crop_from_stac_id")],
)
def test_if_image_crop_is_normalised(test_image_crop: np.ndarray):
    assert np.nanmin(test_image_crop) >= 0 and np.nanmax(test_image_crop) <= 1


def test_if_image_crop_for_null_ids_are_nans(image_crop_from_nans: np.ndarray):
    assert ~np.isfinite(image_crop_from_nans).all()<|MERGE_RESOLUTION|>--- conflicted
+++ resolved
@@ -22,11 +22,7 @@
         lon,
         lat,
         stac_items,
-<<<<<<< HEAD
-        config_dict["buffer_distance"],
-=======
         config_dict["image_width"],
->>>>>>> f27df127
         config_dict["image_bands"],
         config_dict["image_resolution"],
     )
@@ -64,11 +60,7 @@
         lon,
         lat,
         stac_items,
-<<<<<<< HEAD
-        config_dict["buffer_distance"],
-=======
         config_dict["image_width"],
->>>>>>> f27df127
         config_dict["image_bands"],
         config_dict["image_resolution"],
     )
